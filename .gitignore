--- conflicted
+++ resolved
@@ -106,13 +106,8 @@
 # Visual Studio Code
 .vscode/
 
-<<<<<<< HEAD
 # vim
 .*.sw?
-=======
-# Vim swapfiles
-*.sw[op]
 
 # Setuptools-scm
-_version.py
->>>>>>> d649ca46
+_version.py