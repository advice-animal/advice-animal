name: Build
on: 
  push:
    branches:
      - master
      - main
      - tmp-*
    tags:
      - v*
  pull_request:

env:
  UV_SYSTEM_PYTHON: 1

jobs:
  test:
    runs-on: ${{ matrix.os }}
    strategy:
      fail-fast: false
      matrix:
<<<<<<< HEAD
        python-version: ["3.9", "3.10", "3.11", "3.12", "3.13"]
=======
        python-version: ["3.8", "3.9", "3.10", "3.11", "3.12", "3.13"]
>>>>>>> d649ca46
        os: [macOS-latest, ubuntu-latest, windows-latest]

    steps:
      - name: Checkout
        uses: actions/checkout@v4
      - name: Set Up Python ${{ matrix.python-version }}
        uses: actions/setup-python@v5
        with:
          python-version: ${{ matrix.python-version }}
      - uses: astral-sh/setup-uv@v3
      - name: Install
        run: |
          uv pip install -e .[test]
      - name: Test
<<<<<<< HEAD
        run: |
          git config --global user.name "Unit Test"
          git config --global user.email "example@example.com"
          pytest

  advice_animal:
    runs-on: ${{ matrix.os }}
    strategy:
      fail-fast: false
      matrix:
        python-version: ["3.10", "3.11", "3.12"]
        os: [macOS-latest, ubuntu-latest, windows-latest]
=======
        run: make test
      - name: Lint
        run: |
          uv pip install -e .[test,dev]
          make lint
        if: ${{ matrix.python-version != '3.9' && matrix.python-version != '3.8'}}
>>>>>>> d649ca46

  build:
    needs: test
    runs-on: ubuntu-latest
    steps:
      - uses: actions/checkout@v4
      - uses: actions/setup-python@v5
        with:
          python-version: "3.12"
      - uses: astral-sh/setup-uv@v3
      - name: Install
<<<<<<< HEAD
        run: |
          python -m pip install --upgrade pip
          make setup
          pip install -U .
      - name: Test
        run: |
          git config --global user.name "Unit Test"
          git config --global user.email "example@example.com"
          make test
      - name: Lint
        run: make lint
=======
        run: uv pip install build
      - name: Build
        run: python -m build
      - name: Upload
        uses: actions/upload-artifact@v3
        with:
          name: sdist
          path: dist

  publish:
    needs: build
    runs-on: ubuntu-latest
    if: startsWith(github.ref, 'refs/tags/v')
    permissions:
      id-token: write
    steps:
      - uses: actions/download-artifact@v3
        with:
          name: sdist
          path: dist
      - uses: pypa/gh-action-pypi-publish@release/v1
>>>>>>> d649ca46
<|MERGE_RESOLUTION|>--- conflicted
+++ resolved
@@ -18,11 +18,7 @@
     strategy:
       fail-fast: false
       matrix:
-<<<<<<< HEAD
         python-version: ["3.9", "3.10", "3.11", "3.12", "3.13"]
-=======
-        python-version: ["3.8", "3.9", "3.10", "3.11", "3.12", "3.13"]
->>>>>>> d649ca46
         os: [macOS-latest, ubuntu-latest, windows-latest]
 
     steps:
@@ -37,27 +33,15 @@
         run: |
           uv pip install -e .[test]
       - name: Test
-<<<<<<< HEAD
         run: |
           git config --global user.name "Unit Test"
           git config --global user.email "example@example.com"
-          pytest
-
-  advice_animal:
-    runs-on: ${{ matrix.os }}
-    strategy:
-      fail-fast: false
-      matrix:
-        python-version: ["3.10", "3.11", "3.12"]
-        os: [macOS-latest, ubuntu-latest, windows-latest]
-=======
-        run: make test
+          make test
       - name: Lint
         run: |
           uv pip install -e .[test,dev]
           make lint
         if: ${{ matrix.python-version != '3.9' && matrix.python-version != '3.8'}}
->>>>>>> d649ca46
 
   build:
     needs: test
@@ -69,19 +53,6 @@
           python-version: "3.12"
       - uses: astral-sh/setup-uv@v3
       - name: Install
-<<<<<<< HEAD
-        run: |
-          python -m pip install --upgrade pip
-          make setup
-          pip install -U .
-      - name: Test
-        run: |
-          git config --global user.name "Unit Test"
-          git config --global user.email "example@example.com"
-          make test
-      - name: Lint
-        run: make lint
-=======
         run: uv pip install build
       - name: Build
         run: python -m build
@@ -102,5 +73,4 @@
         with:
           name: sdist
           path: dist
-      - uses: pypa/gh-action-pypi-publish@release/v1
->>>>>>> d649ca46
+      - uses: pypa/gh-action-pypi-publish@release/v1